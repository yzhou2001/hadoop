/**
 * Licensed to the Apache Software Foundation (ASF) under one
 * or more contributor license agreements.  See the NOTICE file
 * distributed with this work for additional information
 * regarding copyright ownership.  The ASF licenses this file
 * to you under the Apache License, Version 2.0 (the
 * "License"); you may not use this file except in compliance
 * with the License.  You may obtain a copy of the License at
 *
 *     http://www.apache.org/licenses/LICENSE-2.0
 *
 * Unless required by applicable law or agreed to in writing, software
 * distributed under the License is distributed on an "AS IS" BASIS,
 * WITHOUT WARRANTIES OR CONDITIONS OF ANY KIND, either express or implied.
 * See the License for the specific language governing permissions and
 * limitations under the License.
 */
package org.apache.hadoop.hdfs.server.namenode;

import java.io.FileNotFoundException;
import java.io.IOException;
import java.util.ArrayList;
import java.util.Collections;
import java.util.List;

import org.apache.hadoop.fs.UnresolvedLinkException;
import org.apache.hadoop.fs.permission.PermissionStatus;
import org.apache.hadoop.hdfs.DFSUtil;
import org.apache.hadoop.hdfs.protocol.Block;
import org.apache.hadoop.hdfs.protocol.UnresolvedPathException;

/**
 * Directory INode class.
 */
<<<<<<< HEAD
public class INodeDirectory extends INode {
=======
class INodeDirectory extends INode {
  /** Cast INode to INodeDirectory. */
  public static INodeDirectory valueOf(INode inode, String path
      ) throws IOException {
    if (inode == null) {
      throw new IOException("Directory does not exist: " + path);
    }
    if (!inode.isDirectory()) {
      throw new IOException("Path is not a directory: " + path);
    }
    return (INodeDirectory)inode; 
  }

>>>>>>> 0e796b61
  protected static final int DEFAULT_FILES_PER_DIRECTORY = 5;
  final static String ROOT_NAME = "";

  /** Cast INode to INodeDirectory. */
  public static INodeDirectory valueOf(INode inode, String src
      ) throws IOException {
    if (inode == null) {
      throw new FileNotFoundException(src + " does not exist.");
    }
    if (!inode.isDirectory()) {
      throw new IOException(src + " is not a directory.");
    }
    return (INodeDirectory)inode; 
  }

  private List<INode> children;

  protected INodeDirectory(String name, PermissionStatus permissions) {
    super(name, permissions);
    this.children = null;
  }

  public INodeDirectory(PermissionStatus permissions, long mTime) {
    super(permissions, mTime, 0);
    this.children = null;
  }

  /** constructor */
  INodeDirectory(byte[] localName, PermissionStatus permissions, long mTime) {
    this(permissions, mTime);
    this.name = localName;
  }
  
  /** copy constructor
   * 
   * @param other
   */
  INodeDirectory(INodeDirectory other) {
    super(other);
    this.children = other.getChildren();
  }
  
  /**
   * Check whether it's a directory
   */
  @Override
  public boolean isDirectory() {
    return true;
  }

  /** Is this a snapshottable directory? */
  public boolean isSnapshottable() {
    return false;
  }

  INode removeChild(INode node) {
    assert children != null;
    int low = Collections.binarySearch(children, node.name);
    if (low >= 0) {
      return children.remove(low);
    } else {
      return null;
    }
  }

  /** Replace a child that has the same name as newChild by newChild.
   * 
   * @param newChild Child node to be added
   */
  void replaceChild(INode newChild) {
    if ( children == null ) {
      throw new IllegalArgumentException("The directory is empty");
    }
    int low = Collections.binarySearch(children, newChild.name);
    if (low>=0) { // an old child exists so replace by the newChild
      children.set(low, newChild);
    } else {
      throw new IllegalArgumentException("No child exists to be replaced");
    }
  }
  
  INode getChild(String name) {
    return getChildINode(DFSUtil.string2Bytes(name));
  }

  private INode getChildINode(byte[] name) {
    if (children == null) {
      return null;
    }
    int low = Collections.binarySearch(children, name);
    if (low >= 0) {
      return children.get(low);
    }
    return null;
  }

  /**
   * @return the INode of the last component in components, or null if the last
   * component does not exist.
   */
  private INode getNode(byte[][] components, boolean resolveLink
      ) throws UnresolvedLinkException {
    INode[] inode  = new INode[1];
    getExistingPathINodes(components, inode, resolveLink);
    return inode[0];
  }

  /**
   * This is the external interface
   */
  INode getNode(String path, boolean resolveLink) 
    throws UnresolvedLinkException {
    return getNode(getPathComponents(path), resolveLink);
  }

  /**
   * Retrieve existing INodes from a path. If existing is big enough to store
   * all path components (existing and non-existing), then existing INodes
   * will be stored starting from the root INode into existing[0]; if
   * existing is not big enough to store all path components, then only the
   * last existing and non existing INodes will be stored so that
   * existing[existing.length-1] refers to the INode of the final component.
   * 
   * An UnresolvedPathException is always thrown when an intermediate path 
   * component refers to a symbolic link. If the final path component refers 
   * to a symbolic link then an UnresolvedPathException is only thrown if
   * resolveLink is true.  
   * 
   * <p>
   * Example: <br>
   * Given the path /c1/c2/c3 where only /c1/c2 exists, resulting in the
   * following path components: ["","c1","c2","c3"],
   * 
   * <p>
   * <code>getExistingPathINodes(["","c1","c2"], [?])</code> should fill the
   * array with [c2] <br>
   * <code>getExistingPathINodes(["","c1","c2","c3"], [?])</code> should fill the
   * array with [null]
   * 
   * <p>
   * <code>getExistingPathINodes(["","c1","c2"], [?,?])</code> should fill the
   * array with [c1,c2] <br>
   * <code>getExistingPathINodes(["","c1","c2","c3"], [?,?])</code> should fill
   * the array with [c2,null]
   * 
   * <p>
   * <code>getExistingPathINodes(["","c1","c2"], [?,?,?,?])</code> should fill
   * the array with [rootINode,c1,c2,null], <br>
   * <code>getExistingPathINodes(["","c1","c2","c3"], [?,?,?,?])</code> should
   * fill the array with [rootINode,c1,c2,null]
   * 
   * @param components array of path component name
   * @param existing array to fill with existing INodes
   * @param resolveLink indicates whether UnresolvedLinkException should
   *        be thrown when the path refers to a symbolic link.
   * @return number of existing INodes in the path
   */
  int getExistingPathINodes(byte[][] components, INode[] existing, 
      boolean resolveLink) throws UnresolvedLinkException {
    assert this.compareTo(components[0]) == 0 :
        "Incorrect name " + getLocalName() + " expected "
        + (components[0] == null? null: DFSUtil.bytes2String(components[0]));

    INode curNode = this;
    int count = 0;
    int index = existing.length - components.length;
    if (index > 0) {
      index = 0;
    }
    while (count < components.length && curNode != null) {
      final boolean lastComp = (count == components.length - 1);      
      if (index >= 0) {
        existing[index] = curNode;
      }
      if (curNode.isLink() && (!lastComp || (lastComp && resolveLink))) {
        final String path = constructPath(components, 0, components.length);
        final String preceding = constructPath(components, 0, count);
        final String remainder =
          constructPath(components, count + 1, components.length);
        final String link = DFSUtil.bytes2String(components[count]);
        final String target = ((INodeSymlink)curNode).getLinkValue();
        if (NameNode.stateChangeLog.isDebugEnabled()) {
          NameNode.stateChangeLog.debug("UnresolvedPathException " +
            " path: " + path + " preceding: " + preceding +
            " count: " + count + " link: " + link + " target: " + target +
            " remainder: " + remainder);
        }
        throw new UnresolvedPathException(path, preceding, remainder, target);
      }
      if (lastComp || !curNode.isDirectory()) {
        break;
      }
      INodeDirectory parentDir = (INodeDirectory)curNode;
      curNode = parentDir.getChildINode(components[count + 1]);
      count++;
      index++;
    }
    return count;
  }

  /**
   * Retrieve the existing INodes along the given path. The first INode
   * always exist and is this INode.
   * 
   * @param path the path to explore
   * @param resolveLink indicates whether UnresolvedLinkException should 
   *        be thrown when the path refers to a symbolic link.
   * @return INodes array containing the existing INodes in the order they
   *         appear when following the path from the root INode to the
   *         deepest INodes. The array size will be the number of expected
   *         components in the path, and non existing components will be
   *         filled with null
   *         
   * @see #getExistingPathINodes(byte[][], INode[])
   */
  INode[] getExistingPathINodes(String path, boolean resolveLink) 
    throws UnresolvedLinkException {
    byte[][] components = getPathComponents(path);
    INode[] inodes = new INode[components.length];

    this.getExistingPathINodes(components, inodes, resolveLink);
    
    return inodes;
  }

  /**
   * Given a child's name, return the index of the next child
   *
   * @param name a child's name
   * @return the index of the next child
   */
  int nextChild(byte[] name) {
    if (name.length == 0) { // empty name
      return 0;
    }
    int nextPos = Collections.binarySearch(children, name) + 1;
    if (nextPos >= 0) {
      return nextPos;
    }
    return -nextPos;
  }

  /**
   * Add a child inode to the directory.
   * 
   * @param node INode to insert
   * @param setModTime set modification time for the parent node
   *                   not needed when replaying the addition and 
   *                   the parent already has the proper mod time
   * @return  null if the child with this name already exists; 
   *          node, otherwise
   */
  <T extends INode> T addChild(final T node, boolean setModTime) {
    if (children == null) {
      children = new ArrayList<INode>(DEFAULT_FILES_PER_DIRECTORY);
    }
    int low = Collections.binarySearch(children, node.name);
    if(low >= 0)
      return null;
    node.parent = this;
    children.add(-low - 1, node);
    // update modification time of the parent directory
    if (setModTime)
      setModificationTime(node.getModificationTime());
    if (node.getGroupName() == null) {
      node.setGroup(getGroupName());
    }
    return node;
  }

  /**
   * Add new INode to the file tree.
   * Find the parent and insert 
   * 
   * @param path file path
   * @param newNode INode to be added
   * @return null if the node already exists; inserted INode, otherwise
   * @throws FileNotFoundException if parent does not exist or 
   * @throws UnresolvedLinkException if any path component is a symbolic link
   * is not a directory.
   */
  <T extends INode> T addNode(String path, T newNode
      ) throws FileNotFoundException, UnresolvedLinkException  {
    byte[][] pathComponents = getPathComponents(path);        
    return addToParent(pathComponents, newNode, true) == null? null: newNode;
  }

  /**
   * Add new inode to the parent if specified.
   * Optimized version of addNode() if parent is not null.
   * 
   * @return  parent INode if new inode is inserted
   *          or null if it already exists.
   * @throws  FileNotFoundException if parent does not exist or 
   *          is not a directory.
   */
  INodeDirectory addToParent( byte[] localname,
                              INode newNode,
                              INodeDirectory parent,
                              boolean propagateModTime
                              ) throws FileNotFoundException {
    // insert into the parent children list
    newNode.name = localname;
    if(parent.addChild(newNode, propagateModTime) == null)
      return null;
    return parent;
  }

  INodeDirectory getParent(byte[][] pathComponents
      ) throws FileNotFoundException, UnresolvedLinkException {
    if (pathComponents.length < 2)  // add root
      return null;
    // Gets the parent INode
    INode[] inodes  = new INode[2];
    getExistingPathINodes(pathComponents, inodes, false);
    INode inode = inodes[0];
    if (inode == null) {
      throw new FileNotFoundException("Parent path does not exist: "+
          DFSUtil.byteArray2String(pathComponents));
    }
    if (!inode.isDirectory()) {
      throw new FileNotFoundException("Parent path is not a directory: "+
          DFSUtil.byteArray2String(pathComponents));
    }
    return (INodeDirectory)inode;
  }
  
  /**
   * Add new inode 
   * Optimized version of addNode()
   * 
   * @return  parent INode if new inode is inserted
   *          or null if it already exists.
   * @throws  FileNotFoundException if parent does not exist or 
   *          is not a directory.
   */
  INodeDirectory addToParent(byte[][] pathComponents, INode newNode,
      boolean propagateModTime) throws FileNotFoundException, UnresolvedLinkException {
    if (pathComponents.length < 2) { // add root
      return null;
    }
    newNode.name = pathComponents[pathComponents.length - 1];
    // insert into the parent children list
    INodeDirectory parent = getParent(pathComponents);
    return parent.addChild(newNode, propagateModTime) == null? null: parent;
  }

  @Override
  DirCounts spaceConsumedInTree(DirCounts counts) {
    counts.nsCount += 1;
    if (children != null) {
      for (INode child : children) {
        child.spaceConsumedInTree(counts);
      }
    }
    return counts;    
  }

  @Override
  long[] computeContentSummary(long[] summary) {
    // Walk through the children of this node, using a new summary array
    // for the (sub)tree rooted at this node
    assert 4 == summary.length;
    long[] subtreeSummary = new long[]{0,0,0,0};
    if (children != null) {
      for (INode child : children) {
        child.computeContentSummary(subtreeSummary);
      }
    }
    if (this instanceof INodeDirectoryWithQuota) {
      // Warn if the cached and computed diskspace values differ
      INodeDirectoryWithQuota node = (INodeDirectoryWithQuota)this;
      long space = node.diskspaceConsumed();
      assert -1 == node.getDsQuota() || space == subtreeSummary[3];
      if (-1 != node.getDsQuota() && space != subtreeSummary[3]) {
        NameNode.LOG.warn("Inconsistent diskspace for directory "
            +getLocalName()+". Cached: "+space+" Computed: "+subtreeSummary[3]);
      }
    }

    // update the passed summary array with the values for this node's subtree
    for (int i = 0; i < summary.length; i++) {
      summary[i] += subtreeSummary[i];
    }

    summary[2]++;
    return summary;
  }

  /**
   * @return an empty list if the children list is null;
   *         otherwise, return the children list.
   *         The returned list should not be modified.
   */
  public List<INode> getChildrenList() {
    return children==null ? EMPTY_LIST : children;
  }
  /** @return the children list which is possibly null. */
  public List<INode> getChildren() {
    return children;
  }

  @Override
  int collectSubtreeBlocksAndClear(List<Block> v) {
    int total = 1;
    if (children == null) {
      return total;
    }
    for (INode child : children) {
      total += child.collectSubtreeBlocksAndClear(v);
    }
    parent = null;
    children = null;
    return total;
  }
}<|MERGE_RESOLUTION|>--- conflicted
+++ resolved
@@ -32,10 +32,7 @@
 /**
  * Directory INode class.
  */
-<<<<<<< HEAD
 public class INodeDirectory extends INode {
-=======
-class INodeDirectory extends INode {
   /** Cast INode to INodeDirectory. */
   public static INodeDirectory valueOf(INode inode, String path
       ) throws IOException {
@@ -48,7 +45,6 @@
     return (INodeDirectory)inode; 
   }
 
->>>>>>> 0e796b61
   protected static final int DEFAULT_FILES_PER_DIRECTORY = 5;
   final static String ROOT_NAME = "";
 
