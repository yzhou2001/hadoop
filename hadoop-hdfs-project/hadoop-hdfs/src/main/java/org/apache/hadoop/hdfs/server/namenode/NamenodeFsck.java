/**
 * Licensed to the Apache Software Foundation (ASF) under one
 * or more contributor license agreements.  See the NOTICE file
 * distributed with this work for additional information
 * regarding copyright ownership.  The ASF licenses this file
 * to you under the Apache License, Version 2.0 (the
 * "License"); you may not use this file except in compliance
 * with the License.  You may obtain a copy of the License at
 *
 *     http://www.apache.org/licenses/LICENSE-2.0
 *
 * Unless required by applicable law or agreed to in writing, software
 * distributed under the License is distributed on an "AS IS" BASIS,
 * WITHOUT WARRANTIES OR CONDITIONS OF ANY KIND, either express or implied.
 * See the License for the specific language governing permissions and
 * limitations under the License.
 */
package org.apache.hadoop.hdfs.server.namenode;

import java.io.FileNotFoundException;
import java.io.IOException;
import java.io.OutputStream;
import java.io.PrintWriter;
import java.net.InetAddress;
import java.net.InetSocketAddress;
import java.net.Socket;
import java.util.ArrayList;
import java.util.Collection;
import java.util.Date;
import java.util.Iterator;
import java.util.List;
import java.util.Map;
import java.util.TreeSet;

import org.apache.commons.logging.Log;
import org.apache.commons.logging.LogFactory;
import org.apache.hadoop.classification.InterfaceAudience;
import org.apache.hadoop.conf.Configuration;
import org.apache.hadoop.fs.Path;
import org.apache.hadoop.fs.UnresolvedLinkException;
import org.apache.hadoop.hdfs.BlockReader;
import org.apache.hadoop.hdfs.BlockReaderFactory;
import org.apache.hadoop.hdfs.DFSClient;
import org.apache.hadoop.hdfs.DFSConfigKeys;
import org.apache.hadoop.hdfs.DFSUtil;
import org.apache.hadoop.hdfs.net.TcpPeerServer;
import org.apache.hadoop.hdfs.protocol.DatanodeInfo;
import org.apache.hadoop.hdfs.protocol.DirectoryListing;
import org.apache.hadoop.hdfs.protocol.ExtendedBlock;
import org.apache.hadoop.hdfs.protocol.HdfsConstants;
import org.apache.hadoop.hdfs.protocol.HdfsFileStatus;
import org.apache.hadoop.hdfs.protocol.LocatedBlock;
import org.apache.hadoop.hdfs.protocol.LocatedBlocks;
import org.apache.hadoop.hdfs.protocol.SnapshottableDirectoryStatus;
import org.apache.hadoop.hdfs.server.blockmanagement.BlockPlacementPolicy;
import org.apache.hadoop.hdfs.server.blockmanagement.BlockPlacementStatus;
import org.apache.hadoop.hdfs.server.common.HdfsServerConstants;
import org.apache.hadoop.hdfs.server.datanode.CachingStrategy;
import org.apache.hadoop.net.NetUtils;
import org.apache.hadoop.net.NetworkTopology;
import org.apache.hadoop.net.NodeBase;
import org.apache.hadoop.security.AccessControlException;
import org.apache.hadoop.security.UserGroupInformation;
import org.apache.hadoop.util.Time;

import com.google.common.annotations.VisibleForTesting;

/**
 * This class provides rudimentary checking of DFS volumes for errors and
 * sub-optimal conditions.
 * <p>The tool scans all files and directories, starting from an indicated
 *  root path. The following abnormal conditions are detected and handled:</p>
 * <ul>
 * <li>files with blocks that are completely missing from all datanodes.<br/>
 * In this case the tool can perform one of the following actions:
 *  <ul>
 *      <li>none ({@link #FIXING_NONE})</li>
 *      <li>move corrupted files to /lost+found directory on DFS
 *      ({@link #FIXING_MOVE}). Remaining data blocks are saved as a
 *      block chains, representing longest consecutive series of valid blocks.</li>
 *      <li>delete corrupted files ({@link #FIXING_DELETE})</li>
 *  </ul>
 *  </li>
 *  <li>detect files with under-replicated or over-replicated blocks</li>
 *  </ul>
 *  Additionally, the tool collects a detailed overall DFS statistics, and
 *  optionally can print detailed statistics on block locations and replication
 *  factors of each file.
 */
@InterfaceAudience.Private
public class NamenodeFsck {
  public static final Log LOG = LogFactory.getLog(NameNode.class.getName());
  
  // return string marking fsck status
  public static final String CORRUPT_STATUS = "is CORRUPT";
  public static final String HEALTHY_STATUS = "is HEALTHY";
  public static final String NONEXISTENT_STATUS = "does not exist";
  public static final String FAILURE_STATUS = "FAILED";
  
  private final NameNode namenode;
  private final NetworkTopology networktopology;
  private final int totalDatanodes;
  private final short minReplication;
  private final InetAddress remoteAddress;

  private String lostFound = null;
  private boolean lfInited = false;
  private boolean lfInitedOk = false;
  private boolean showFiles = false;
  private boolean showOpenFiles = false;
  private boolean showBlocks = false;
  private boolean showLocations = false;
  private boolean showRacks = false;
  private boolean showCorruptFileBlocks = false;

  /**
   * True if we encountered an internal error during FSCK, such as not being
   * able to delete a corrupt file.
   */
  private boolean internalError = false;

  /** 
   * True if the user specified the -move option.
   *
   * Whe this option is in effect, we will copy salvaged blocks into the lost
   * and found. */
  private boolean doMove = false;

  /** 
   * True if the user specified the -delete option.
   *
   * Whe this option is in effect, we will delete corrupted files.
   */
  private boolean doDelete = false;

  private String path = "/";

  // We return back N files that are corrupt; the list of files returned is
  // ordered by block id; to allow continuation support, pass in the last block
  // # from previous call
  private String[] currentCookie = new String[] { null };

  private final Configuration conf;
  private final PrintWriter out;
  private List<String> snapshottableDirs = null;
<<<<<<< HEAD
=======

  private BlockPlacementPolicy bpPolicy;
>>>>>>> 6266273c

  /**
   * Filesystem checker.
   * @param conf configuration (namenode config)
   * @param namenode namenode that this fsck is going to use
   * @param pmap key=value[] map passed to the http servlet as url parameters
   * @param out output stream to write the fsck output
   * @param totalDatanodes number of live datanodes
   * @param minReplication minimum replication
   * @param remoteAddress source address of the fsck request
   * @throws IOException
   */
  NamenodeFsck(Configuration conf, NameNode namenode,
      NetworkTopology networktopology, 
      Map<String,String[]> pmap, PrintWriter out,
      int totalDatanodes, short minReplication, InetAddress remoteAddress) {
    this.conf = conf;
    this.namenode = namenode;
    this.networktopology = networktopology;
    this.out = out;
    this.totalDatanodes = totalDatanodes;
    this.minReplication = minReplication;
    this.remoteAddress = remoteAddress;
    this.bpPolicy = BlockPlacementPolicy.getInstance(conf, null,
        networktopology);

    for (Iterator<String> it = pmap.keySet().iterator(); it.hasNext();) {
      String key = it.next();
      if (key.equals("path")) { this.path = pmap.get("path")[0]; }
      else if (key.equals("move")) { this.doMove = true; }
      else if (key.equals("delete")) { this.doDelete = true; }
      else if (key.equals("files")) { this.showFiles = true; }
      else if (key.equals("blocks")) { this.showBlocks = true; }
      else if (key.equals("locations")) { this.showLocations = true; }
      else if (key.equals("racks")) { this.showRacks = true; }
      else if (key.equals("openforwrite")) {this.showOpenFiles = true; }
      else if (key.equals("listcorruptfileblocks")) {
        this.showCorruptFileBlocks = true;
      }
      else if (key.equals("startblockafter")) {
        this.currentCookie[0] = pmap.get("startblockafter")[0];
      } else if (key.equals("includeSnapshots")) {
        this.snapshottableDirs = new ArrayList<String>();
      }
    }
  }

  /**
   * Check files on DFS, starting from the indicated path.
   */
  public void fsck() {
    final long startTime = Time.now();
    try {
      String msg = "FSCK started by " + UserGroupInformation.getCurrentUser()
          + " from " + remoteAddress + " for path " + path + " at " + new Date();
      LOG.info(msg);
      out.println(msg);
      namenode.getNamesystem().logFsckEvent(path, remoteAddress);

      if (snapshottableDirs != null) {
        SnapshottableDirectoryStatus[] snapshotDirs = namenode.getRpcServer()
            .getSnapshottableDirListing();
        if (snapshotDirs != null) {
          for (SnapshottableDirectoryStatus dir : snapshotDirs) {
            snapshottableDirs.add(dir.getFullPath().toString());
          }
        }
      }

      final HdfsFileStatus file = namenode.getRpcServer().getFileInfo(path);
      if (file != null) {

        if (showCorruptFileBlocks) {
          listCorruptFileBlocks();
          return;
        }
        
        Result res = new Result(conf);

        check(path, file, res);

        out.println(res);
        out.println(" Number of data-nodes:\t\t" + totalDatanodes);
        out.println(" Number of racks:\t\t" + networktopology.getNumOfRacks());

        out.println("FSCK ended at " + new Date() + " in "
            + (Time.now() - startTime + " milliseconds"));

        // If there were internal errors during the fsck operation, we want to
        // return FAILURE_STATUS, even if those errors were not immediately
        // fatal.  Otherwise many unit tests will pass even when there are bugs.
        if (internalError) {
          throw new IOException("fsck encountered internal errors!");
        }

        // DFSck client scans for the string HEALTHY/CORRUPT to check the status
        // of file system and return appropriate code. Changing the output
        // string might break testcases. Also note this must be the last line 
        // of the report.
        if (res.isHealthy()) {
          out.print("\n\nThe filesystem under path '" + path + "' " + HEALTHY_STATUS);
        } else {
          out.print("\n\nThe filesystem under path '" + path + "' " + CORRUPT_STATUS);
        }

      } else {
        out.print("\n\nPath '" + path + "' " + NONEXISTENT_STATUS);
      }
    } catch (Exception e) {
      String errMsg = "Fsck on path '" + path + "' " + FAILURE_STATUS;
      LOG.warn(errMsg, e);
      out.println("FSCK ended at " + new Date() + " in "
          + (Time.now() - startTime + " milliseconds"));
      out.println(e.getMessage());
      out.print("\n\n" + errMsg);
    } finally {
      out.close();
    }
  }

  private void listCorruptFileBlocks() throws IOException {
    Collection<FSNamesystem.CorruptFileBlockInfo> corruptFiles = namenode.
      getNamesystem().listCorruptFileBlocks(path, currentCookie);
    int numCorruptFiles = corruptFiles.size();
    String filler;
    if (numCorruptFiles > 0) {
      filler = Integer.toString(numCorruptFiles);
    } else if (currentCookie[0].equals("0")) {
      filler = "no";
    } else {
      filler = "no more";
    }
    out.println("Cookie:\t" + currentCookie[0]);
    for (FSNamesystem.CorruptFileBlockInfo c : corruptFiles) {
      out.println(c.toString());
    }
    out.println("\n\nThe filesystem under path '" + path + "' has " + filler
        + " CORRUPT files");
    out.println();
  }
  
  @VisibleForTesting
  void check(String parent, HdfsFileStatus file, Result res) throws IOException {
    String path = file.getFullName(parent);
    boolean isOpen = false;

    if (file.isDir()) {
      if (snapshottableDirs != null && snapshottableDirs.contains(path)) {
        String snapshotPath = (path.endsWith(Path.SEPARATOR) ? path : path
            + Path.SEPARATOR)
            + HdfsConstants.DOT_SNAPSHOT_DIR;
        HdfsFileStatus snapshotFileInfo = namenode.getRpcServer().getFileInfo(
            snapshotPath);
        check(snapshotPath, snapshotFileInfo, res);
      }
      byte[] lastReturnedName = HdfsFileStatus.EMPTY_NAME;
      DirectoryListing thisListing;
      if (showFiles) {
        out.println(path + " <dir>");
      }
      res.totalDirs++;
      do {
        assert lastReturnedName != null;
        thisListing = namenode.getRpcServer().getListing(
            path, lastReturnedName, false);
        if (thisListing == null) {
          return;
        }
        HdfsFileStatus[] files = thisListing.getPartialListing();
        for (int i = 0; i < files.length; i++) {
          check(path, files[i], res);
        }
        lastReturnedName = thisListing.getLastName();
      } while (thisListing.hasMore());
      return;
    }
    if (file.isSymlink()) {
      if (showFiles) {
        out.println(path + " <symlink>");
      }
      res.totalSymlinks++;
      return;
    }
    long fileLen = file.getLen();
    // Get block locations without updating the file access time 
    // and without block access tokens
    LocatedBlocks blocks;
    try {
      blocks = namenode.getNamesystem().getBlockLocations(path, 0,
          fileLen, false, false, false);
    } catch (FileNotFoundException fnfe) {
      blocks = null;
    }
    if (blocks == null) { // the file is deleted
      return;
    }
    isOpen = blocks.isUnderConstruction();
    if (isOpen && !showOpenFiles) {
      // We collect these stats about open files to report with default options
      res.totalOpenFilesSize += fileLen;
      res.totalOpenFilesBlocks += blocks.locatedBlockCount();
      res.totalOpenFiles++;
      return;
    }
    res.totalFiles++;
    res.totalSize += fileLen;
    res.totalBlocks += blocks.locatedBlockCount();
    if (showOpenFiles && isOpen) {
      out.print(path + " " + fileLen + " bytes, " +
        blocks.locatedBlockCount() + " block(s), OPENFORWRITE: ");
    } else if (showFiles) {
      out.print(path + " " + fileLen + " bytes, " +
        blocks.locatedBlockCount() + " block(s): ");
    } else {
      out.print('.');
    }
    if (res.totalFiles % 100 == 0) { out.println(); out.flush(); }
    int missing = 0;
    int corrupt = 0;
    long missize = 0;
    int underReplicatedPerFile = 0;
    int misReplicatedPerFile = 0;
    StringBuilder report = new StringBuilder();
    int i = 0;
    for (LocatedBlock lBlk : blocks.getLocatedBlocks()) {
      ExtendedBlock block = lBlk.getBlock();
      boolean isCorrupt = lBlk.isCorrupt();
      String blkName = block.toString();
      DatanodeInfo[] locs = lBlk.getLocations();
      res.totalReplicas += locs.length;
      short targetFileReplication = file.getReplication();
      res.numExpectedReplicas += targetFileReplication;
      if (locs.length > targetFileReplication) {
        res.excessiveReplicas += (locs.length - targetFileReplication);
        res.numOverReplicatedBlocks += 1;
      }
      // Check if block is Corrupt
      if (isCorrupt) {
        corrupt++;
        res.corruptBlocks++;
        out.print("\n" + path + ": CORRUPT blockpool " + block.getBlockPoolId() + 
            " block " + block.getBlockName()+"\n");
      }
      if (locs.length >= minReplication)
        res.numMinReplicatedBlocks++;
      if (locs.length < targetFileReplication && locs.length > 0) {
        res.missingReplicas += (targetFileReplication - locs.length);
        res.numUnderReplicatedBlocks += 1;
        underReplicatedPerFile++;
        if (!showFiles) {
          out.print("\n" + path + ": ");
        }
        out.println(" Under replicated " + block +
                    ". Target Replicas is " +
                    targetFileReplication + " but found " +
                    locs.length + " replica(s).");
      }
      // verify block placement policy
      BlockPlacementStatus blockPlacementStatus = bpPolicy
          .verifyBlockPlacement(path, lBlk, targetFileReplication);
      if (!blockPlacementStatus.isPlacementPolicySatisfied()) {
        res.numMisReplicatedBlocks++;
        misReplicatedPerFile++;
        if (!showFiles) {
          if(underReplicatedPerFile == 0)
            out.println();
          out.print(path + ": ");
        }
        out.println(" Replica placement policy is violated for " + 
                    block + ". " + blockPlacementStatus.getErrorDescription());
      }
      report.append(i + ". " + blkName + " len=" + block.getNumBytes());
      if (locs.length == 0) {
        report.append(" MISSING!");
        res.addMissing(block.toString(), block.getNumBytes());
        missing++;
        missize += block.getNumBytes();
      } else {
        report.append(" repl=" + locs.length);
        if (showLocations || showRacks) {
          StringBuilder sb = new StringBuilder("[");
          for (int j = 0; j < locs.length; j++) {
            if (j > 0) { sb.append(", "); }
            if (showRacks)
              sb.append(NodeBase.getPath(locs[j]));
            else
              sb.append(locs[j]);
          }
          sb.append(']');
          report.append(" " + sb.toString());
        }
      }
      report.append('\n');
      i++;
    }
    if ((missing > 0) || (corrupt > 0)) {
      if (!showFiles && (missing > 0)) {
        out.print("\n" + path + ": MISSING " + missing
            + " blocks of total size " + missize + " B.");
      }
      res.corruptFiles++;
      if (isOpen) {
        LOG.info("Fsck: ignoring open file " + path);
      } else {
        if (doMove) copyBlocksToLostFound(parent, file, blocks);
        if (doDelete) deleteCorruptedFile(path);
      }
    }
    if (showFiles) {
      if (missing > 0) {
        out.print(" MISSING " + missing + " blocks of total size " + missize + " B\n");
      }  else if (underReplicatedPerFile == 0 && misReplicatedPerFile == 0) {
        out.print(" OK\n");
      }
      if (showBlocks) {
        out.print(report.toString() + "\n");
      }
    }
  }

  private void deleteCorruptedFile(String path) {
    try {
      namenode.getRpcServer().delete(path, true);
      LOG.info("Fsck: deleted corrupt file " + path);
    } catch (Exception e) {
      LOG.error("Fsck: error deleting corrupted file " + path, e);
      internalError = true;
    }
  }

  boolean hdfsPathExists(String path)
      throws AccessControlException, UnresolvedLinkException, IOException {
    try {
      HdfsFileStatus hfs = namenode.getRpcServer().getFileInfo(path);
      return (hfs != null);
    } catch (FileNotFoundException e) {
      return false;
    }
  }
  
  private void copyBlocksToLostFound(String parent, HdfsFileStatus file,
        LocatedBlocks blocks) throws IOException {
    final DFSClient dfs = new DFSClient(NameNode.getAddress(conf), conf);
    final String fullName = file.getFullName(parent);
    OutputStream fos = null;
    try {
      if (!lfInited) {
        lostFoundInit(dfs);
      }
      if (!lfInitedOk) {
        throw new IOException("failed to initialize lost+found");
      }
      String target = lostFound + fullName;
      if (hdfsPathExists(target)) {
        LOG.warn("Fsck: can't copy the remains of " + fullName + " to " +
          "lost+found, because " + target + " already exists.");
        return;
      }
      if (!namenode.getRpcServer().mkdirs(
          target, file.getPermission(), true)) {
        throw new IOException("failed to create directory " + target);
      }
      // create chains
      int chain = 0;
      boolean copyError = false;
      for (LocatedBlock lBlk : blocks.getLocatedBlocks()) {
        LocatedBlock lblock = lBlk;
        DatanodeInfo[] locs = lblock.getLocations();
        if (locs == null || locs.length == 0) {
          if (fos != null) {
            fos.flush();
            fos.close();
            fos = null;
          }
          continue;
        }
        if (fos == null) {
          fos = dfs.create(target + "/" + chain, true);
          if (fos == null) {
            throw new IOException("Failed to copy " + fullName +
                " to /lost+found: could not store chain " + chain);
          }
          chain++;
        }
        
        // copy the block. It's a pity it's not abstracted from DFSInputStream ...
        try {
          copyBlock(dfs, lblock, fos);
        } catch (Exception e) {
          LOG.error("Fsck: could not copy block " + lblock.getBlock() +
              " to " + target, e);
          fos.flush();
          fos.close();
          fos = null;
          internalError = true;
          copyError = true;
        }
      }
      if (copyError) {
        LOG.warn("Fsck: there were errors copying the remains of the " +
          "corrupted file " + fullName + " to /lost+found");
      } else {
        LOG.info("Fsck: copied the remains of the corrupted file " + 
          fullName + " to /lost+found");
      }
    } catch (Exception e) {
      LOG.error("copyBlocksToLostFound: error processing " + fullName, e);
      internalError = true;
    } finally {
      if (fos != null) fos.close();
      dfs.close();
    }
  }
      
  /*
   * XXX (ab) Bulk of this method is copied verbatim from {@link DFSClient}, which is
   * bad. Both places should be refactored to provide a method to copy blocks
   * around.
   */
  private void copyBlock(DFSClient dfs, LocatedBlock lblock,
                         OutputStream fos) throws Exception {
    int failures = 0;
    InetSocketAddress targetAddr = null;
    TreeSet<DatanodeInfo> deadNodes = new TreeSet<DatanodeInfo>();
    Socket s = null;
    BlockReader blockReader = null; 
    ExtendedBlock block = lblock.getBlock(); 

    while (s == null) {
      DatanodeInfo chosenNode;
      
      try {
        chosenNode = bestNode(dfs, lblock.getLocations(), deadNodes);
        targetAddr = NetUtils.createSocketAddr(chosenNode.getXferAddr());
      }  catch (IOException ie) {
        if (failures >= DFSConfigKeys.DFS_CLIENT_MAX_BLOCK_ACQUIRE_FAILURES_DEFAULT) {
          throw new IOException("Could not obtain block " + lblock, ie);
        }
        LOG.info("Could not obtain block from any node:  " + ie);
        try {
          Thread.sleep(10000);
        }  catch (InterruptedException iex) {
        }
        deadNodes.clear();
        failures++;
        continue;
      }
      try {
        s = NetUtils.getDefaultSocketFactory(conf).createSocket();
        s.connect(targetAddr, HdfsServerConstants.READ_TIMEOUT);
        s.setSoTimeout(HdfsServerConstants.READ_TIMEOUT);
        
        String file = BlockReaderFactory.getFileName(targetAddr, block.getBlockPoolId(),
            block.getBlockId());
        blockReader = BlockReaderFactory.newBlockReader(dfs.getConf(),
            file, block, lblock.getBlockToken(), 0, -1, true, "fsck",
            TcpPeerServer.peerFromSocketAndKey(s, namenode.getRpcServer().
                getDataEncryptionKey()), chosenNode, null, null, null, 
                false, CachingStrategy.newDropBehind());
        
      }  catch (IOException ex) {
        // Put chosen node into dead list, continue
        LOG.info("Failed to connect to " + targetAddr + ":" + ex);
        deadNodes.add(chosenNode);
        if (s != null) {
          try {
            s.close();
          } catch (IOException iex) {
          }
        }
        s = null;
      }
    }
    if (blockReader == null) {
      throw new Exception("Could not open data stream for " + lblock.getBlock());
    }
    byte[] buf = new byte[1024];
    int cnt = 0;
    boolean success = true;
    long bytesRead = 0;
    try {
      while ((cnt = blockReader.read(buf, 0, buf.length)) > 0) {
        fos.write(buf, 0, cnt);
        bytesRead += cnt;
      }
      if ( bytesRead != block.getNumBytes() ) {
        throw new IOException("Recorded block size is " + block.getNumBytes() + 
                              ", but datanode returned " +bytesRead+" bytes");
      }
    } catch (Exception e) {
      LOG.error("Error reading block", e);
      success = false;
    } finally {
      try {s.close(); } catch (Exception e1) {}
    }
    if (!success)
      throw new Exception("Could not copy block data for " + lblock.getBlock());
  }
      
  /*
   * XXX (ab) See comment above for copyBlock().
   *
   * Pick the best node from which to stream the data.
   * That's the local one, if available.
   */
  private DatanodeInfo bestNode(DFSClient dfs, DatanodeInfo[] nodes,
                                TreeSet<DatanodeInfo> deadNodes) throws IOException {
    if ((nodes == null) ||
        (nodes.length - deadNodes.size() < 1)) {
      throw new IOException("No live nodes contain current block");
    }
    DatanodeInfo chosenNode;
    do {
      chosenNode = nodes[DFSUtil.getRandom().nextInt(nodes.length)];
    } while (deadNodes.contains(chosenNode));
    return chosenNode;
  }
  
  private void lostFoundInit(DFSClient dfs) {
    lfInited = true;
    try {
      String lfName = "/lost+found";
      
      final HdfsFileStatus lfStatus = dfs.getFileInfo(lfName);
      if (lfStatus == null) { // not exists
        lfInitedOk = dfs.mkdirs(lfName, null, true);
        lostFound = lfName;
      } else if (!lfStatus.isDir()) { // exists but not a directory
        LOG.warn("Cannot use /lost+found : a regular file with this name exists.");
        lfInitedOk = false;
      }  else { // exists and is a directory
        lostFound = lfName;
        lfInitedOk = true;
      }
    }  catch (Exception e) {
      e.printStackTrace();
      lfInitedOk = false;
    }
    if (lostFound == null) {
      LOG.warn("Cannot initialize /lost+found .");
      lfInitedOk = false;
      internalError = true;
    }
  }

  /**
   * FsckResult of checking, plus overall DFS statistics.
   */
  @VisibleForTesting
  static class Result {
    List<String> missingIds = new ArrayList<String>();
    long missingSize = 0L;
    long corruptFiles = 0L;
    long corruptBlocks = 0L;
    long excessiveReplicas = 0L;
    long missingReplicas = 0L;
    long numOverReplicatedBlocks = 0L;
    long numUnderReplicatedBlocks = 0L;
    long numMisReplicatedBlocks = 0L;  // blocks that do not satisfy block placement policy
    long numMinReplicatedBlocks = 0L;  // minimally replicatedblocks
    long totalBlocks = 0L;
    long numExpectedReplicas = 0L;
    long totalOpenFilesBlocks = 0L;
    long totalFiles = 0L;
    long totalOpenFiles = 0L;
    long totalDirs = 0L;
    long totalSymlinks = 0L;
    long totalSize = 0L;
    long totalOpenFilesSize = 0L;
    long totalReplicas = 0L;

    final short replication;
    
    Result(Configuration conf) {
      this.replication = (short)conf.getInt(DFSConfigKeys.DFS_REPLICATION_KEY, 
                                            DFSConfigKeys.DFS_REPLICATION_DEFAULT);
    }
    
    /**
     * DFS is considered healthy if there are no missing blocks.
     */
    boolean isHealthy() {
      return ((missingIds.size() == 0) && (corruptBlocks == 0));
    }
    
    /** Add a missing block name, plus its size. */
    void addMissing(String id, long size) {
      missingIds.add(id);
      missingSize += size;
    }
    
    /** Return the actual replication factor. */
    float getReplicationFactor() {
      if (totalBlocks == 0)
        return 0.0f;
      return (float) (totalReplicas) / (float) totalBlocks;
    }
    
    @Override
    public String toString() {
      StringBuilder res = new StringBuilder();
      res.append("Status: ").append((isHealthy() ? "HEALTHY" : "CORRUPT"))
          .append("\n Total size:\t").append(totalSize).append(" B");
      if (totalOpenFilesSize != 0) {
        res.append(" (Total open files size: ").append(totalOpenFilesSize)
            .append(" B)");
      }
      res.append("\n Total dirs:\t").append(totalDirs).append(
          "\n Total files:\t").append(totalFiles);
      res.append("\n Total symlinks:\t\t").append(totalSymlinks);
      if (totalOpenFiles != 0) {
        res.append(" (Files currently being written: ").append(totalOpenFiles)
            .append(")");
      }
      res.append("\n Total blocks (validated):\t").append(totalBlocks);
      if (totalBlocks > 0) {
        res.append(" (avg. block size ").append((totalSize / totalBlocks))
            .append(" B)");
      }
      if (totalOpenFilesBlocks != 0) {
        res.append(" (Total open file blocks (not validated): ").append(
            totalOpenFilesBlocks).append(")");
      }
      if (corruptFiles > 0) {
        res.append("\n  ********************************").append(
            "\n  CORRUPT FILES:\t").append(corruptFiles);
        if (missingSize > 0) {
          res.append("\n  MISSING BLOCKS:\t").append(missingIds.size()).append(
              "\n  MISSING SIZE:\t\t").append(missingSize).append(" B");
        }
        if (corruptBlocks > 0) {
          res.append("\n  CORRUPT BLOCKS: \t").append(corruptBlocks);
        }
        res.append("\n  ********************************");
      }
      res.append("\n Minimally replicated blocks:\t").append(
          numMinReplicatedBlocks);
      if (totalBlocks > 0) {
        res.append(" (").append(
            ((float) (numMinReplicatedBlocks * 100) / (float) totalBlocks))
            .append(" %)");
      }
      res.append("\n Over-replicated blocks:\t")
          .append(numOverReplicatedBlocks);
      if (totalBlocks > 0) {
        res.append(" (").append(
            ((float) (numOverReplicatedBlocks * 100) / (float) totalBlocks))
            .append(" %)");
      }
      res.append("\n Under-replicated blocks:\t").append(
          numUnderReplicatedBlocks);
      if (totalBlocks > 0) {
        res.append(" (").append(
            ((float) (numUnderReplicatedBlocks * 100) / (float) totalBlocks))
            .append(" %)");
      }
      res.append("\n Mis-replicated blocks:\t\t")
          .append(numMisReplicatedBlocks);
      if (totalBlocks > 0) {
        res.append(" (").append(
            ((float) (numMisReplicatedBlocks * 100) / (float) totalBlocks))
            .append(" %)");
      }
      res.append("\n Default replication factor:\t").append(replication)
          .append("\n Average block replication:\t").append(
              getReplicationFactor()).append("\n Corrupt blocks:\t\t").append(
              corruptBlocks).append("\n Missing replicas:\t\t").append(
              missingReplicas);
      if (totalReplicas > 0) {
        res.append(" (").append(
            ((float) (missingReplicas * 100) / (float) numExpectedReplicas)).append(
            " %)");
      }
      return res.toString();
    }
  }
}<|MERGE_RESOLUTION|>--- conflicted
+++ resolved
@@ -143,11 +143,8 @@
   private final Configuration conf;
   private final PrintWriter out;
   private List<String> snapshottableDirs = null;
-<<<<<<< HEAD
-=======
 
   private BlockPlacementPolicy bpPolicy;
->>>>>>> 6266273c
 
   /**
    * Filesystem checker.
