--- conflicted
+++ resolved
@@ -232,35 +232,6 @@
     assertEquals(expectedNameServiceId, nameserviceId);
   }
 
-<<<<<<< HEAD
-  /**
-   * Test for
-   * {@link DFSUtil#isDefaultNamenodeAddress(Configuration, InetSocketAddress, String...)}
-   */
-  @Test
-  public void testSingleNamenode() throws URISyntaxException {
-    HdfsConfiguration conf = new HdfsConfiguration();
-    final String DEFAULT_ADDRESS = "localhost:9000";
-    final String NN2_ADDRESS = "localhost:9001";
-    conf.set(DFS_NAMENODE_RPC_ADDRESS_KEY, DEFAULT_ADDRESS);
-    conf.set(CommonConfigurationKeys.FS_DEFAULT_NAME_KEY, DEFAULT_ADDRESS);
-
-    InetSocketAddress testAddress1 = NetUtils.createSocketAddr(DEFAULT_ADDRESS);
-    boolean isDefault = DFSUtil.isDefaultNamenodeAddress(conf, testAddress1,
-        DFS_NAMENODE_SERVICE_RPC_ADDRESS_KEY, DFS_NAMENODE_RPC_ADDRESS_KEY);
-    assertTrue(isDefault);
-    InetSocketAddress testAddress2 = NetUtils.createSocketAddr(NN2_ADDRESS);
-    isDefault = DFSUtil.isDefaultNamenodeAddress(conf, testAddress2,
-        DFS_NAMENODE_SERVICE_RPC_ADDRESS_KEY, DFS_NAMENODE_RPC_ADDRESS_KEY);
-    assertFalse(isDefault);
-    
-    Collection<URI> uris = DFSUtil.getNameServiceUris(conf, DFS_NAMENODE_RPC_ADDRESS_KEY);
-    assertEquals(1, uris.size());
-    assertTrue(uris.contains(new URI("hdfs://" + DEFAULT_ADDRESS)));
-  }
-
-=======
->>>>>>> 8a992188
   /** Tests to ensure default namenode is used as fallback */
   @Test
   public void testDefaultNamenode() throws IOException {
