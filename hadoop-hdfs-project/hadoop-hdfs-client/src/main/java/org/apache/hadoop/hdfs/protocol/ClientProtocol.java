--- conflicted
+++ resolved
@@ -1789,7 +1789,6 @@
       EnumSet<OpenFilesType> openFilesTypes, String path) throws IOException;
 
   /**
-<<<<<<< HEAD
    * Called by client to wait until the server has reached the state id of the
    * client. The client and server state id are given by client side and server
    * side alignment context respectively. This can be a blocking call.
@@ -1799,7 +1798,8 @@
   @Idempotent
   @ReadOnly
   void msync() throws IOException;
-=======
+
+  /**
    * Satisfy the storage policy for a file/directory.
    * @param path Path of an existing file/directory.
    * @throws AccessControlException If access is denied.
@@ -1812,5 +1812,4 @@
    */
   @AtMostOnce
   void satisfyStoragePolicy(String path) throws IOException;
->>>>>>> 3ac07b72
 }